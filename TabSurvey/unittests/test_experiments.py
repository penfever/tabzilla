--- conflicted
+++ resolved
@@ -43,14 +43,7 @@
 DATASET_DIR = "./unittests/test_datasets"
 RESULTS_DIR = "./unittests/results"
 
-<<<<<<< HEAD
-ALL_MODELS = {
-    "rtdl_FTTransformer": ("torch", None),
-}
-    
-=======
 
->>>>>>> d4e35fda
 def test_experiment(self, model_name, dataset_name, obj_type):
     """run an experiment and check results"""
 
