# this script defines two objects for accessing ML models/algorithms:
# - dictionary ALL_MODELS: each key is a model/alg name, and each value is a function that imports and returns the model class
# - function get_model(model_name), which returns the model class by evaluating the model-getter
#
# to add a new model/algorithm, simply add a new model-getter function that imports and returns the model class,
# and add the decorator @register_model to this function.

# dictionary of all model names
ALL_MODELS = {}


def register_model(func):
    """add model to the list of all models"""
    ALL_MODELS[func.__name__] = func
    return func


##############################################################
# sklearn-based models


@register_model
def LinearModel():
    from models.baseline_models import LinearModel as model

    return model


@register_model
def KNN():
    from models.baseline_models import KNN as model

    return model


@register_model
def SVM():
    from models.baseline_models import SVM as model

    return model


@register_model
def DecisionTree():
    from models.baseline_models import DecisionTree as model

    return model


@register_model
def RandomForest():
    from models.baseline_models import RandomForest as model

    return model


##############################################################
# gbdt models


@register_model
def XGBoost():
    from models.tree_models import XGBoost as model

    return model


@register_model
def CatBoost():
    from models.tree_models import CatBoost as model

    return model


@register_model
def LightGBM():
    from models.tree_models import LightGBM as model

    return model


# Not tested
# @register_model
# def ModelTree():
#     from models.modeltree import ModelTree as model

#     return model


##############################################################
# torch-based models


@register_model
def MLP():
    from models.mlp import MLP as model

    return model


@register_model
def TabNet():
    from models.tabnet import TabNet as model

    return model


@register_model
def VIME():
    from models.vime import VIME as model

    return model


@register_model
def TabTransformer():
    from models.tabtransformer import TabTransformer as model

    return model


@register_model
def NODE():
    from models.node import NODE as model

    return model


@register_model
def DeepGBM():
    from models.deepgbm import DeepGBM as model

    return model


@register_model
def STG():
    from models.stochastic_gates import STG as model

    return model


@register_model
def NAM():
    from models.neural_additive_models import NAM as model

    return model


@register_model
def DeepFM():
    from models.deepfm import DeepFM as model

    return model


@register_model
def SAINT():
    from models.saint import SAINT as model

    return model


@register_model
def DANet():
    from models.danet import DANet as model

    return model


# not implemented yet.
# @register_model
# def Hopular_model():
#     from models.hopular_model import Hopular_model as model

#     return model

<<<<<<< HEAD
@register_model("torch")
def get_TabPFNModel():
    from models.tabpfn import TabPFNModel as model

    return model

@register_model("torch")
def get_TabPFNEnsModel():
    from models.tabpfn_ens import TabPFNEnsModel as model

    return model

##############################################################
# tensorflow models


@register_model("tensorflow")
def get_RLN():
    from models.rln import RLN as model

    return model
=======
>>>>>>> 45eb4781

@register_model
def TabPFNModel():
    from models.tabpfn import TabPFNModel as model

    return model


##############################################################
# rtdl models (also using torch)
# code: https://yura52.github.io
# paper: https://arxiv.org/abs/2106.11959


@register_model
def rtdl_MLP():
    from models.rtdl import rtdl_MLP as model

    return model


@register_model
def rtdl_ResNet():
    from models.rtdl import rtdl_ResNet as model

    return model


@register_model
def rtdl_FTTransformer():
    from models.rtdl import rtdl_FTTransformer as model

    return model


def get_model(model_name):
    if model_name in ALL_MODELS:
        # get the model-getter
        model_getter = ALL_MODELS[model_name]

        # evaluate the model-getting function to return the model class
        return model_getter()
    else:
        raise NotImplementedError(f"Model {model_name} not implemented")


if __name__ == "__main__":
    print("all algorithms:")
    for n in ALL_MODELS.keys():
        print(n)<|MERGE_RESOLUTION|>--- conflicted
+++ resolved
@@ -175,9 +175,9 @@
 
 #     return model
 
-<<<<<<< HEAD
-@register_model("torch")
-def get_TabPFNModel():
+
+@register_model
+def TabPFNModel():
     from models.tabpfn import TabPFNModel as model
 
     return model
@@ -187,25 +187,6 @@
     from models.tabpfn_ens import TabPFNEnsModel as model
 
     return model
-
-##############################################################
-# tensorflow models
-
-
-@register_model("tensorflow")
-def get_RLN():
-    from models.rln import RLN as model
-
-    return model
-=======
->>>>>>> 45eb4781
-
-@register_model
-def TabPFNModel():
-    from models.tabpfn import TabPFNModel as model
-
-    return model
-
 
 ##############################################################
 # rtdl models (also using torch)
